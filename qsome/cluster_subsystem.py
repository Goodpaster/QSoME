""" A method to define cluster subsystem objects
Daniel Graham
Dhabih V. Chulhai
"""

import re
import os
from copy import deepcopy as copy
import h5py
import numpy as np
import scipy as sp
from pyscf import gto, scf, mp, cc, mcscf, mrpt, fci, tools
from pyscf.cc import ccsd_t, uccsd_t
from pyscf.cc import eom_uccsd, eom_rccsd
from pyscf.scf import diis as scf_diis
from pyscf.lib import diis as lib_diis
from qsome import custom_pyscf_methods, custom_diis
from qsome.ext_methods.ext_factory import ExtFactory



class ClusterEnvSubSystem:
    """A base subsystem object for use in projection embedding.

    Attributes
    ----------
    mol : Mole
        The pyscf Mole object specifying the geometry and basis
    env_method : str
        Defines the method to use for environment calculations.
    env_order : int
        An ordering scheme to keep track of subsystems in the big picture.
    env_smearsigma : float
        The sigma smear value for density smearing.
    env_initguess : str
        The initial guess for the density matrix.
    env_damp : float
        The damping parameter for F&T calculations.
    env_shift : float
        Orbital shifting parameter.
    env_subcycles : int
        Number of scf subcycles for freeze and thaw cycles.
    env_diis_num : int
        A number indicating what kind of DIIS will be used for fock acceleration.
    unrestricted : bool
        Whether the subsystem is unrestricted.
    density_fitting : book
        Whether to use density fitting.
    freeze : bool
        Whether to relax the density matrix
    save_orbs : bool
        Whether to save the env orbitals
    save_density : bool
        Whether to save the env density
    save_spin_density : bool
        Whether to save the spin density.
    verbose : int
        The level of verbosity for the calculation
    filename : str
        A path to the input file.
    chkfile_index : str
        An identifier for the subsystem within the context of the full system.
    nproc : int
        The number of processors accessible to the calculation.
    pmem : float
        The amount of memory per processor (in MB)
    scr_dir : str
        The path to the scratch directory for the calculation.
    fermi : array
        An array of alpha and beta fermi energies.
    env_scf : SCF
        The pyscf SCF object of the subsystem.
    env_hcore : np.float64
        A numpy array of core hamiltonian matrix, compatible with pyscf.
    env_dmat : np.float64
        A numpy array of electron density matrix, compatible with pyscf.
    emb_fock : array
        An array of alpha and beta embedded fock matrices.
    subsys_fock : array
        An array of alpha and beta subsystem fock matrices.
    emb_pot : array
        An array of alpha and beta embedding potentials (emb_fock - subsys_fock).
    proj_pot : array
        An array of alpha and beta projection potentials.
    env_mo_coeff : np.float64
        A numpy array of mo coefficients, compatible with pyscf.
    env_mo_occ : np.float
        A numpy array of mo occupations, compatible with psycf
    env_mo_energy : np.float
        A numpy array of mo energies, compatible with psycf
    env_energy : float
        The total energy of this subsystem.
    diis : DIIS object
        The PySCF DIIS object for fock acceleration of the subsystem.

    Methods
    -------
    init_env_scf()
       Initializes the pyscf SCF object.
    init_density()
        Sets the initial subsystem density matrix.
    get_dmat()
        Returns a formatted density matrix.
    update_subsys_fock(dmat, hcore)
        Updates the subsystem fock matrix.
    update_emb_pot(emb_fock)
        Updates the embedding potential.
    get_env_proj_e()
        Returns the energy of the projection potential.
    get_env_emb_e()
        Returns the embedded energy
    get_env_elec_energy()
        Get the electronic energy for the subsystem.
    get_env_energy()
        Get the total energy for the subsystem.
    save_orbital_file()
        Saves the env orbitals to a file.
    save_density_file()
        Save the env electron density to a file.
    save_spin_density_file()
        Save the env electron spin density to a file.
    save_chkfile()
        Saves the electron density to a chkfile for calculation restart purposes.
    read_chkfile()
        Reads an existing chkfile and initializes the electron density to that value.
    diagonalize()
        Diagonalize the env subsystem and return an update density.
    __do_unrestricted_diag()
        Diagonalize an unrestricted subsystem.
    __do_restricted_os_diag()
        Diagonalize a restricted open shell subsystem.
    __do_restricted_diag()
        Diagonalize a restricted closed shell subsystem.
    relax_sub_dmat()
        Relaxes the subsystem based on the fock operator and returns the difference
        between old and new density matrices.
    __set_fermi(e_sorted)
        Sets the fermi parameter of the subsystem based on the list of sorted orbitals
        (esorted).
    __set_occupation()
        Sets the molecular occupation based on the sorted molecular orbital energies.
    """


    def __init__(self, mol, env_method, env_order=1, env_smearsigma=0.,
                 initguess=None, damp=0., shift=0., subcycles=1, diis=0,
                 unrestricted=False, density_fitting=False, freeze=False,
                 save_orbs=False, save_density=False, save_spin_density=False,
                 verbose=3, filename=None, nproc=None, pmem=None, scrdir=None):
        """
        Parameters
        ----------
        mol : Mole
            The pyscf Mole object specifying the geometry and basis
        env_method : str
            Defines the method to use for environment calculations.
        env_order : int, optional
            ID for the subsystem in the full system.
            (default is 1)
        env_smearsigma : float, optional
            Sigma value for fermi smearing, (default is 0.)
        initguess : str, optional
            Which method to use for the initial density guess.
            (default is None)
        damp : float, optional
            Damping percentage. Mixeas a percent of previous density into
            each new density. (default is 0.)
        shift : float, optional
            How much to level shift orbitals. (default is 0.)
        subcycles : int, optional
            Number of diagonalization cycles. (default is 1)
        diis : int, optional
            Specifies DIIS method to use. (default is 0)
        unrestricted : bool, optional
            Whether the subsystem is unrestricted.
            (default is False)
        density_fitting : bool, optional
            Whether to use density fitting for the env method.
            (default is False)
        freeze : bool, optional
            Whether to freeze the electron density.
            (default is False)
        save_orbs : bool, optional
            Whether to save the env orbitals to a file.
            (default is False)
        save_density : bool, optional
            Whether to save the electron density to a file.
            (default is False)
        save_spin_density: bool, optional
            Whether to save the spin density to a file.
            (default is False)
        verbose : int, optional
            Specifies level of verbose output. (default is 3)
        filename : str, optional
            The path to the input file being read. (default is None)
        nproc : int, optional
            Number of processors provided for calculation. (default is None)
        pmem : int, optional
            Memory per processor available in MB. (default is None)
        scr_dir : str, optional
            Path to the directory used for scratch. (default is None)
        """

        self.mol = mol
        self.env_method = env_method
        self.env_order = env_order

        self.env_smearsigma = env_smearsigma
        self.env_initguess = initguess
        self.env_damp = damp
        self.env_shift = shift

        self.env_subcycles = subcycles
        self.diis_num = diis

        self.unrestricted = unrestricted
        self.density_fitting = density_fitting
        self.freeze = freeze
        self.save_orbs = save_orbs
        self.save_density = save_density
        self.save_spin_density = save_spin_density

        self.verbose = verbose
        self.filename = filename
        self.chkfile_index = None
        self.nproc = nproc
        if nproc is None:
            self.nproc = 1
        self.pmem = pmem
        if pmem is None:
            self.pmem = 2000
        self.scr_dir = scrdir
        if scrdir is None:
        #    self.scr_dir = os.getenv('TMPDIR')
            self.scr_dir = '/scratch.global/graha682'

        self.fermi = [0., 0.]
        self.env_scf = self.init_env_scf()
        self.env_hcore = self.env_scf.get_hcore()
        self.env_dmat = None
        self.emb_fock = np.array([None, None])
        self.emb_proj_fock = np.array([None, None])
        self.subsys_fock = np.array([None, None])

        self.emb_pot = np.array([np.zeros_like(self.env_hcore),
                                 np.zeros_like(self.env_hcore)])
        self.proj_pot = np.array([np.zeros_like(self.env_hcore),
                                  np.zeros_like(self.env_hcore)])

        self.env_mo_coeff = np.array([np.zeros_like(self.env_hcore),
                                      np.zeros_like(self.env_hcore)])
        self.env_mo_occ = np.array([np.zeros_like(self.env_hcore[0]),
                                    np.zeros_like(self.env_hcore[0])])
        self.env_mo_energy = self.env_mo_occ.copy()
        self.env_energy = 0.0

        self.diis_num = diis
        if diis == 1:
            #Use subtractive diis. Most simple
            self.diis = lib_diis.DIIS()
        elif diis == 2:
            self.diis = scf_diis.CDIIS()
        elif diis == 3:
            self.diis = scf_diis.EDIIS()
        elif diis == 4:
            self.diis = scf.diis.ADIIS()
        elif diis == 5:
            self.diis = custom_diis.EDIIS_DIIS(self.env_scf)
        elif diis == 6:
            self.diis = custom_diis.ADIIS_DIIS(self.env_scf)
        else:
            self.diis = None

    def init_env_scf(self, mol=None, env_method=None, verbose=None,
                     damp=None, shift=None, dfit=None):
        """Initializes the environment pyscf scf object.

        Parameters
        ----------
        mol : Mole, optional
            Mole object containing geometry and basis (default is None).
        method : str, optional
            Subsystem method for calculation (default is None).
        rho_cutoff : float, optional
            DFT rho cutoff parameter (default is None).
        verbose : int, optional
            Verbosity parameter (default is None).
        damp : float, optional
            Damping parameter (default is None).
        shift : float, optional
            Level shift parameter (default is None).
        """

        if mol is None:
            mol = self.mol
        if env_method is None:
            env_method = self.env_method
        if verbose is None:
            verbose = self.verbose
        if damp is None:
            damp = self.env_damp
        if shift is None:
            shift = self.env_shift
        if dfit is None:
            dfit = self.density_fitting

        if self.pmem:
            mol.max_memory = self.pmem

        if self.unrestricted:
            if env_method == 'hf':
                scf_obj = scf.UHF(mol)
            else:
                scf_obj = scf.UKS(mol)
                scf_obj.xc = env_method

        elif mol.spin != 0:
            if 'hf' in env_method:
                scf_obj = scf.ROHF(mol)
            else:
                scf_obj = scf.ROKS(mol)
                scf_obj.xc = env_method
        else:
            if env_method == 'hf':
                scf_obj = scf.RHF(mol)
            else:
                scf_obj = scf.RKS(mol)
                scf_obj.xc = env_method

        env_scf = scf_obj
        env_scf.verbose = verbose
        env_scf.damp = damp
        env_scf.level_shift = shift
        if dfit:
            env_scf = env_scf.density_fit()
        return env_scf

    def init_density(self, in_dmat=None, scf_obj=None, env_method=None,
                     initguess=None):
        """Initializes the subsystem density..

        Parameters
        ----------
        in_dmat : numpy.float64
            New subsystem density matrix (default is None).
        scf_obj : SCF, optional
            Subsystem SCF object (default is None).
        env_method : str, optional
            Subsystem energy method (default is None).
        initguess : str, optional
            Subsystem density guess method (default is None).
        """
        if in_dmat is not None:
            #Here convert the density matrix into the correct form for the subsystem.
            in_dmat = np.array(in_dmat)
            self.env_dmat = in_dmat
            return True

        if scf_obj is None:
            scf_obj = self.env_scf
        if env_method is None:
            env_method = self.env_method
        if initguess is None:
            if self.env_initguess is None:
                initguess = 'readchk'
            else:
                initguess = self.env_initguess

        if initguess == 'readchk':
            try:
                is_chkfile = self.read_chkfile()
            except AssertionError:
                is_chkfile = False
            if is_chkfile:
                if (np.any(self.env_mo_coeff) and np.any(self.env_mo_occ)):
                    #Confirm correct read density dimensions.
                    ndim = scf_obj.mol.nao
                    if (ndim == self.env_mo_coeff.shape[1] and ndim == self.env_mo_coeff.shape[2]):
                        dmat = [0, 0]
                        dmat[0] = np.dot((self.env_mo_coeff[0] * self.env_mo_occ[0]),
                                         self.env_mo_coeff[0].T.conjugate())
                        dmat[1] = np.dot((self.env_mo_coeff[1] * self.env_mo_occ[1]),
                                         self.env_mo_coeff[1].T.conjugate())
                    else:
                        self.env_mo_coeff = [np.zeros_like(self.env_hcore),
                                             np.zeros_like(self.env_hcore)]
                        self.env_mo_occ = [np.zeros_like(self.env_hcore[0]),
                                           np.zeros_like(self.env_hcore[0])]
                        initguess = 'supmol'
                        dmat = scf_obj.get_init_guess()
                else:
                    initguess = 'supmol'
                    dmat = scf_obj.get_init_guess()
            else:
                initguess = 'supmol'
                dmat = scf_obj.get_init_guess()

            #If readchk not found, update teh initguess method
            self.env_initguess = initguess

        elif initguess in ['atom', '1e', 'minao']:
            dmat = scf_obj.get_init_guess(key=initguess)
        elif initguess == 'submol':
            scf_obj.kernel()
            dmat = scf_obj.make_rdm1()
        else:
            dmat = scf_obj.get_init_guess()

        #Dmat always stored [alpha, beta]
        if np.array(dmat).ndim == 2:
            dmat = np.array([dmat/2., dmat/2.])
        self.env_dmat = dmat

        #Initialize the subsys fock when density initialized.
        self.update_subsys_fock()
        return True

    def get_dmat(self):
        """Returns the density matrix"""

        dmat = self.env_dmat
        if not (self.unrestricted or self.mol.spin != 0):
            dmat = dmat[0] + dmat[1]
        return dmat

    def update_subsys_fock(self, dmat=None, hcore=None):
        """Update the subsystem fock matrix

        Parameters
        ----------
        dmat : array
        hcore : array

        Returns
        -------
        boolean
        """

        if dmat is None:
            dmat = self.env_dmat
        if hcore is None:
            hcore = self.env_hcore

        if self.unrestricted:
            self.subsys_fock = self.env_scf.get_fock(h1e=hcore, dm=dmat)
        elif self.mol.spin != 0:
            temp_fock = self.env_scf.get_fock(h1e=hcore, dm=dmat)
            self.subsys_fock = [temp_fock, temp_fock]
        else:
            temp_fock = self.env_scf.get_fock(h1e=hcore, dm=(dmat[0] + dmat[1]))
            self.subsys_fock = [temp_fock, temp_fock]
        return True

    def update_emb_pot(self, emb_fock=None):
        """Updates the embededing potential for the system

        Parameters
        ----------
        emb_fock : list
        """

        if emb_fock is None:
            if self.emb_fock[0] is None:
                emb_fock = None
            else:
                emb_fock = self.emb_fock
        self.update_subsys_fock()
        self.emb_pot = [emb_fock[0] - self.subsys_fock[0],
                        emb_fock[1] - self.subsys_fock[1]]

    def get_env_proj_e(self, proj_pot=None, dmat=None):
        """Gets the projection operator energy

        Parameters
        ----------
        env_method : str, optional
            Subsystem low level method string (default is None).
        proj_pot : numpy.float64, optional
            Projection potential matrix (default is None).
        dmat : numpy.float64, optional
            Subsystem density matrix (default is None).
        """

        if proj_pot is None:
            proj_pot = self.proj_pot
        if dmat is None:
            dmat = copy(self.env_dmat)

        e_proj = (np.einsum('ij,ji', proj_pot[0], dmat[0]) +
                  np.einsum('ij,ji', proj_pot[1], dmat[1])).real

        return e_proj

    def get_env_emb_e(self, emb_pot=None, dmat=None):
        """Gets the embedded energy

        Parameters
        ----------
        env_method : str, optional
            Subsystem low level method string (default is None).
        proj_pot : numpy.float64, optional
            Projection potential matrix (default is None).
        dmat : numpy.float64, optional
            Subsystem density matrix (default is None).
        """
        if dmat is None:
            dmat = copy(self.env_dmat)

        if emb_pot is None:
            if self.emb_fock[0] is None:
                emb_pot = [np.zeros_like(dmat[0]), np.zeros_like(dmat[1])]
            else:
                emb_pot = [self.emb_fock[0] - self.subsys_fock[0],
                           self.emb_fock[1] - self.subsys_fock[1]]

        e_emb = (np.einsum('ij,ji', emb_pot[0], dmat[0]) +
                 np.einsum('ij,ji', emb_pot[1], dmat[1])).real

        return e_emb

    def get_env_elec_energy(self, env_method=None, fock=None, dmat=None,
                            env_hcore=None, proj_pot=None, emb_pot=None):
        """Returns the electronic energy of the subsystem

        Parameters
        ----------
        env_method : str, optional
            Subsystem low level method (default is None).
        env_scf : np.float64, optional
            Subsystem fock matrix (default is None).
        dmat : np.float64, optional
            Subsystem density matrix (default is None).
        env_hcore : np.float64, optional
            Subsystem core hamiltonian (default is None).
        proj_pot : np.float64, optional
            Projection potential matrix (default is None).
        emb_pot : np.float64, optional
            Embedding potential matrix (default is None).
        """

        #Need to use embedding fock for freeze and thaw, and not for energies
        if env_method is None:
            env_method = self.env_method
        if dmat is None:
            dmat = copy(self.env_dmat)
        if fock is None:
            self.update_subsys_fock()
            fock = self.subsys_fock
        if env_hcore is None:
            env_hcore = self.env_hcore
        if proj_pot is None:
            proj_pot = self.proj_pot
        if emb_pot is None:
            if self.emb_fock[0] is None:
                emb_pot = [np.zeros_like(dmat[0]), np.zeros_like(dmat[1])]
            else:
                emb_pot = [self.emb_fock[0] - fock[0],
                           self.emb_fock[1] - fock[1]]

        e_emb = self.get_env_emb_e(emb_pot, dmat)
        e_proj = self.get_env_proj_e(proj_pot, dmat)
        if not (self.unrestricted or self.mol.spin != 0):
            dmat = dmat[0] + dmat[1]
        subsys_e = self.env_scf.energy_elec(dm=dmat)[0]
        return subsys_e + e_emb + e_proj

    def get_env_energy(self, mol=None, env_method=None, fock=None, dmat=None,
                       env_hcore=None, proj_pot=None, emb_pot=None):
        """Return the total subsystem energy

        Parameters
        ----------
        mol : Mole, optional
            Subsystem Mole object (default is None).
        """

        if env_method is None:
            env_method = self.env_method
        if dmat is None:
            dmat = copy(self.env_dmat)
        if fock is None:
            self.update_subsys_fock()
            fock = self.subsys_fock
        if env_hcore is None:
            env_hcore = self.env_hcore
        if proj_pot is None:
            proj_pot = self.proj_pot
        if emb_pot is None:
            if self.emb_fock[0] is None:
                emb_pot = [np.zeros_like(dmat[0]), np.zeros_like(dmat[1])]
            else:
                emb_pot = [self.emb_fock[0] - fock[0],
                           self.emb_fock[1] - fock[1]]
        if mol is None:
            mol = self.mol

        self.env_energy = (self.get_env_elec_energy(env_method=env_method,
                                                    fock=fock, dmat=dmat,
                                                    env_hcore=env_hcore,
                                                    proj_pot=proj_pot,
                                                    emb_pot=emb_pot)
                           + mol.energy_nuc())
        return self.env_energy

    def save_orbital_file(self, filename=None, scf_obj=None, mo_occ=None,
                          mo_coeff=None, mo_energy=None):
        """Saves a molden orbital file.

        Parameters
        ----------
        filename : str
        scf_obj : pyscf SCF object
        mo_occ : list
        mo_coeff : list
        mo_energy : list

        Returns
        -------
            bool
        """

        if filename is None:
            if self.filename is None:
                print("Cannot save orbitals because no filename")
                return False
            filename = self.filename
        if scf_obj is None:
            scf_obj = self.env_scf
        if mo_occ is None:
            mo_occ = self.env_mo_occ
        if mo_coeff is None:
            mo_coeff = self.env_mo_coeff
        if mo_energy is None:
            mo_energy = self.env_mo_energy
        print(f'Writing Subsystem {self.chkfile_index} Orbitals'.center(80))
        if not self.unrestricted:
            molden_fn = os.path.splitext(filename)[0] + '_' + self.chkfile_index + '_subenv.molden'
            with open(molden_fn, 'w') as fin:
                tools.molden.header(scf_obj.mol, fin)
                tools.molden.orbital_coeff(self.mol, fin, mo_coeff[0],
                                           ene=mo_energy[0],
                                           occ=(mo_occ[0] + mo_occ[1]))
        else:
            molden_fn_a = (os.path.splitext(filename)[0] + '_' +
                           self.chkfile_index + '_subenv_alpha.molden')
            molden_fn_b = (os.path.splitext(filename)[0] + '_' +
                           self.chkfile_index + '_subenv_beta.molden')
            with open(molden_fn_a, 'w') as fin:
                tools.molden.header(scf_obj.mol, fin)
                tools.molden.orbital_coeff(self.mol, fin, mo_coeff[0],
                                           spin='Alpha', ene=mo_energy[0],
                                           occ=mo_occ[0])
            with open(molden_fn_b, 'w') as fin:
                tools.molden.header(scf_obj.mol, fin)
                tools.molden.orbital_coeff(self.mol, fin, mo_coeff[1],
                                           spin='Beta', ene=mo_energy[1],
                                           occ=mo_occ[1])
        return True

    def save_density_file(self, filename=None):
        """Save the electron density as a molden file.

        Parameters
        ----------
        filename : str, optional
            The filename to save the density as.
            (default is None)
        """

        if filename is None:
            if self.filename is None:
                print("Cannot save density because no filename")
                return False
            filename = self.filename
        density = self.get_dmat()
        print(f'Writing Subsystem {self.chkfile_index} Density'.center(80))
        if self.mol.spin != 0 or self.unrestricted:
            cubegen_fn = (os.path.splitext(filename)[0] + '_' +
                          self.chkfile_index + '_subenv_alpha.cube')
            tools.cubegen.density(self.mol, cubegen_fn, density[0])
            cubegen_fn = (os.path.splitext(filename)[0] + '_' +
                          self.chkfile_index + '_subenv_beta.cube')
            tools.cubegen.density(self.mol, cubegen_fn, density[1])
        else:
            cubegen_fn = os.path.splitext(filename)[0] + '_' + self.chkfile_index + '_subenv.cube'
            tools.cubegen.density(self.mol, cubegen_fn, density)
        return True

    def save_spin_density_file(self, filename=None):
        """Saves a molden file of the spin density

        Parameters
        ----------
        filename : str, optional
            The filename to save the spin density as.
            (default is None)
        """

        if filename is None:
            if self.filename is None:
                print("Cannot save density because no filename")
                return False
            filename = self.filename
        density = self.get_dmat()
        if self.mol.spin != 0 or self.unrestricted:
            print(f'Writing Subsystem {self.chkfile_index} Spin Density'.center(80))
            cubegen_fn = (os.path.splitext(filename)[0] + '_' +
                          self.chkfile_index + '_subenv_spinden.cube')
            tools.cubegen.density(self.mol, cubegen_fn, np.subtract(density[0], density[1]))
        else:
            print('Cannot write spin density for a closed shell system.'.center(80))
            return False
        return True

    def save_chkfile(self, filename=None):
        """Saves a checkpoint file of the electron density.

        Parameters
        ----------
        filename : str
            filename to save the checkpoint file.
            (default is None)
        """

        if filename is None:
            if self.filename is None:
                print("chkfile not saved because no filename set.")
                return False
            filename = os.path.splitext(self.filename)[0] + '.hdf5'
        assert(self.chkfile_index is not None), 'Need to set chkfile_index'

        chk_index = self.chkfile_index
        # check if file exists.
        if os.path.isfile(filename):
            try:
                with h5py.File(filename, 'r+') as fin:
                    subsys_coeff = fin[f'subsystem:{chk_index}/mo_coeff']
                    subsys_coeff[...] = self.env_mo_coeff
                    subsys_occ = fin[f'subsystem:{chk_index}/mo_occ']
                    subsys_occ[...] = self.env_mo_occ
                    subsys_energy = fin[f'subsystem:{chk_index}/mo_energy']
                    subsys_energy[...] = self.env_mo_energy
            except TypeError:
                print("Overwriting existing chkfile".center(80))
                with h5py.File(filename, 'w') as fout:
                    sub_sys_data = fout.create_group(f'subsystem:{chk_index}')
                    sub_sys_data.create_dataset('mo_coeff', data=self.env_mo_coeff)
                    sub_sys_data.create_dataset('mo_occ', data=self.env_mo_occ)
                    sub_sys_data.create_dataset('mo_energy', data=self.env_mo_energy)
            except KeyError:
                print("Missing subsystem data in chkfile".center(80))
                with h5py.File(filename, 'a') as fout:
                    sub_sys_data = fout.create_group(f'subsystem:{chk_index}')
                    sub_sys_data.create_dataset('mo_coeff', data=self.env_mo_coeff)
                    sub_sys_data.create_dataset('mo_occ', data=self.env_mo_occ)
                    sub_sys_data.create_dataset('mo_energy', data=self.env_mo_energy)
        else:
            with h5py.File(filename, 'a') as fout:
                sub_sys_data = fout.create_group(f'subsystem:{chk_index}')
                sub_sys_data.create_dataset('mo_coeff', data=self.env_mo_coeff)
                sub_sys_data.create_dataset('mo_occ', data=self.env_mo_occ)
                sub_sys_data.create_dataset('mo_energy', data=self.env_mo_energy)
        return True

    def read_chkfile(self, filename=None):
        """Reads the embedding checkpoint file and saves the density.

        Parameters
        ----------
        filename : str
            Name of the checkpoint file.
            (default is None)

        Returns
        -------
            bool
        """

        if filename is None:
            if self.filename is None:
                return False
            filename = os.path.splitext(self.filename)[0] + '.hdf5'
        assert(self.chkfile_index is not None), 'Need to set chkfile_index'

        filename = os.path.splitext(filename)[0] + '.hdf5'
        chk_index = self.chkfile_index

        if os.path.isfile(filename):
            try:
                with h5py.File(filename, 'r') as fin:
                    subsys_coeff = fin[f'subsystem:{chk_index}/mo_coeff']
                    self.env_mo_coeff = subsys_coeff[:]
                    subsys_occ = fin[f'subsystem:{chk_index}/mo_occ']
                    self.env_mo_occ = subsys_occ[:]
                    subsys_energy = fin[f'subsystem:{chk_index}/mo_energy']
                    self.env_mo_energy = subsys_energy[:]
                return True
            except TypeError:
                print("chkfile improperly formatted".center(80))
                return False
            except KeyError:
                print("Missing subsystem data in chkfile".center(80))
                return False
        else:
            print("chkfile NOT found".center(80))
            return False


    def diagonalize(self):
        """Diagonalizes the subsystem fock matrix and returns updated density."""

        for i in range(self.env_subcycles):
            if i > 0: #This doesn't work as intended right now.
                self.update_subsys_fock()

            if self.unrestricted:
                self.__do_unrestricted_diag()

            elif self.mol.spin != 0:
                self.__do_restricted_os_diag()

            else:
                self.__do_restricted_diag()

            e_sorted = [np.sort(self.env_mo_energy[0]), np.sort(self.env_mo_energy[1])]
            self.__set_fermi(e_sorted)
            self.__set_occupation()

            self.env_dmat[0] = np.dot((self.env_mo_coeff[0] * self.env_mo_occ[0]),
                                      self.env_mo_coeff[0].transpose().conjugate())
            self.env_dmat[1] = np.dot((self.env_mo_coeff[1] * self.env_mo_occ[1]),
                                      self.env_mo_coeff[1].transpose().conjugate())

            self.save_chkfile()
            return self.env_dmat

    def __do_unrestricted_diag(self):
        """Performs diagonalization on the unrestricted env object."""
        emb_proj_fock = np.array([None, None])
        if self.emb_proj_fock[0] is None:
            fock = self.emb_fock
            if fock[0] is None:
                fock = self.subsys_fock
            emb_proj_fock[0] = fock[0] + self.proj_pot[0]
            emb_proj_fock[1] = fock[1] + self.proj_pot[1]
            if self.diis:
                if self.diis_num == 1:
                    emb_proj_fock = self.diis.update(emb_proj_fock)
                if self.diis_num == 2:
                    dmat = self.get_dmat()
                    ovlp = self.env_scf.get_ovlp()
                    emb_proj_fock = self.diis.update(ovlp, dmat, emb_proj_fock)
        else:
            emb_proj_fock = self.emb_proj_fock
        energy, coeff = self.env_scf.eig(emb_proj_fock, self.env_scf.get_ovlp())
        self.env_mo_energy = [energy[0], energy[1]]
        self.env_mo_coeff = [coeff[0], coeff[1]]

    def __do_restricted_os_diag(self):
        """Performs diagonalization on the restricted open shell env object."""
        emb_proj_fock = np.array([None, None])
        if self.emb_proj_fock[0] is None:
            fock = self.emb_fock
            if fock[0] is None:
                fock = self.subsys_fock

            emb_proj_fock = fock[0] + self.proj_pot[0]
            emb_proj_fock += fock[1] + self.proj_pot[1]
            emb_proj_fock /= 2.
            if self.diis:
                if self.diis_num == 1:
                    emb_proj_fock = self.diis.update(emb_proj_fock)
                if self.diis_num == 2:
                    dmat = self.get_dmat()
                    dmat_tot = dmat[0] + dmat[1]
                    ovlp = self.env_scf.get_ovlp()
                    emb_proj_fock = self.diis.update(ovlp, dmat_tot, emb_proj_fock)
        else:
            emb_proj_fock = (self.emb_proj_fock[0] + self.emb_proj_fock[1]) / 2.

        energy, coeff = self.env_scf.eig(emb_proj_fock, self.env_scf.get_ovlp())

        self.env_mo_energy = [energy, energy]
        self.env_mo_coeff = [coeff, coeff]

    def __do_restricted_diag(self):
        """Performs diagonalization on the restricted env object."""
        emb_proj_fock = np.array([None, None])
        if self.emb_proj_fock[0] is None:
            fock = self.emb_fock
            if fock[0] is None:
                fock = self.subsys_fock
            emb_proj_fock = fock[0] + self.proj_pot[0]
            emb_proj_fock += fock[1] + self.proj_pot[1]
            emb_proj_fock = emb_proj_fock / 2.
            if self.diis:
                if self.diis_num == 1:
                    emb_proj_fock = self.diis.update(emb_proj_fock)
                if self.diis_num == 2:
                    dmat = self.get_dmat()
                    ovlp = self.env_scf.get_ovlp()
                    emb_proj_fock = self.diis.update(ovlp, dmat, emb_proj_fock)
        else:
            emb_proj_fock = (self.emb_proj_fock[0] + self.emb_proj_fock[1]) / 2.
        energy, coeff = self.env_scf.eig(emb_proj_fock, self.env_scf.get_ovlp())
        self.env_mo_energy = [energy, energy]
        self.env_mo_coeff = [coeff, coeff]

    def relax_sub_dmat(self, damp_param=0):
        """Relaxes the given subsystem density using the updated fock.
        """
        sub_old_dm = self.get_dmat().copy()
        self.diagonalize()

        new_dm = [None, None]
        if self.unrestricted or self.mol.spin != 0:
            ddm = sp.linalg.norm(self.get_dmat()[0] - sub_old_dm[0])
            ddm += sp.linalg.norm(self.get_dmat()[1] - sub_old_dm[1])
            damp = [damp_param, damp_param]
            if damp[0] < 0:
                #GeT ODA DAMPING parameters.
                pass
            new_dm[0] = ((1 - damp[0]) * self.get_dmat()[0] + (damp[0] * sub_old_dm[0]))
            new_dm[1] = ((1 - damp[1]) * self.get_dmat()[1] + (damp[1] * sub_old_dm[1]))
            self.env_dmat = new_dm
        else:
            damp = damp_param
            ddm = sp.linalg.norm(self.get_dmat() - sub_old_dm)
            if damp < 0:
                #GET ODA DAMPING PARAMETER.
                pass
            new_dm = ((1. - damp) * self.get_dmat() + (damp * sub_old_dm))
            self.env_dmat = [new_dm/2., new_dm/2.]
        return ddm

    def __set_fermi(self, e_sorted):
        """Sets the fermi level for the subsystem.

        Parameters
        ----------
        e_sorted : list
            A list of the orbital energies sorted lowest to highest.
        """
        self.fermi = [0., 0.]
        nocc_orbs = [self.mol.nelec[0], self.mol.nelec[1]]
        if len(e_sorted[0]) > nocc_orbs[0]:
            self.fermi[0] = ((e_sorted[0][nocc_orbs[0]]
                              + e_sorted[0][nocc_orbs[0] -1]) / 2.)
        else:
            self.fermi[0] = 0.    #Minimal basis
        if len(e_sorted[1]) > nocc_orbs[1]:
            self.fermi[1] = ((e_sorted[1][nocc_orbs[1]]
                              + e_sorted[1][nocc_orbs[1] -1]) / 2.)
        else:
            self.fermi[1] = 0.    #Minimal basis

    def __set_occupation(self):
        """Sets the orbital occupation numbers.
        """
        #Smear sigma may not be right for single elctron
        self.env_mo_occ = [np.zeros_like(self.env_mo_energy[0]),
                           np.zeros_like(self.env_mo_energy[1])]
        if self.env_smearsigma > 0.:
            self.env_mo_occ[0] = ((self.env_mo_energy[0]
                                   - self.fermi[0]) / self.env_smearsigma)
            occ_orb = np.where(self.env_mo_occ[0] < 1000)
            vir_orb = np.where(self.env_mo_occ[0] >= 1000)
            self.env_mo_occ[0][occ_orb] = 1. / (np.exp(self.env_mo_occ[0][occ_orb]) + 1.)
            self.env_mo_occ[0][vir_orb] = 0.

            self.env_mo_occ[1] = (self.env_mo_energy[1] - self.fermi[1]) / self.env_smearsigma
            occ_orb = np.where(self.env_mo_occ[1] < 1000)
            vir_orb = np.where(self.env_mo_occ[1] >= 1000)
            self.env_mo_occ[1][occ_orb] = 1. / (np.exp(self.env_mo_occ[1][occ_orb]) + 1.)
            self.env_mo_occ[1][vir_orb] = 0.

        else:
            if self.unrestricted:
                mo_energy = self.env_mo_energy
                mo_coeff = self.env_mo_coeff
                self.env_mo_occ = self.env_scf.get_occ(mo_energy, mo_coeff)
            elif self.mol.spin != 0:
                mo_energy = self.env_mo_energy[0]
                mo_coeff = self.env_mo_coeff[0]
                mo_occ = self.env_scf.get_occ(mo_energy, mo_coeff)
                alpha_occ = (mo_occ > 0.).astype(int)
                beta_occ = (mo_occ > 1.).astype(int)
                self.env_mo_occ = [alpha_occ, beta_occ]
            else:
                mo_energy = self.env_mo_energy[0]
                mo_coeff = self.env_mo_coeff[0]
                mo_occ = self.env_scf.get_occ(mo_energy, mo_coeff)
                self.env_mo_occ = [mo_occ/2., mo_occ/2.]

class ClusterHLSubSystem(ClusterEnvSubSystem):
    """
    Extends ClusterEnvSubSystem to calculate higher level methods.

    Attributes
    ----------
    hl_method : str
        Which method to use for high level calculation.
    hl_initguess : str
        Specifies initial dmat guess for hl method.
    hl_sr_method : str
        Specifies which single reference method to use for high level
        calculations.
    hl_spin : int
        The spin of the high level calculation, different from the
        lower level calculation.
    hl_conv : float
        The density convergence criteria of the high level calculation.
    hl_grad : float
        The convergence of the electronic gradient of the
        high level calculation.
    hl_cycles : int
        The number of scf cycles for the high level method.
    hl_damp : float
        The damping parameter for the high level method.
    hl_shift : float
        The orbital shift parameter for the high level method.
    hl_ext : str
        The name of an external code to calculate the high level energy.
    hl_unrestricted : bool
        Whether the high level calculation is unrestricted.
    hl_compress_approx : bool
        Whether to use the compression approximation for the high levem method.
    hl_density_fitting : bool
        Whether to use density fitting for high level calculation.
    hl_save_orbs : bool
        Whether to save the high level orbitals.
    hl_save_density : bool
        Whether to save the high level electron density.
    hl_save_spin_density : bool
        Whether to save high level electron spin density.
    hl_mo_coeff : array
        Array of high level molecular orbital coeffecients
    hl_mo_occ : array
        Array of high level molecular orbital occupation
    hl_mo_energy : array
        Array of high level molecular orbital energies
    hl_dmat : array
        Array of high level molecular electron density
    hl_sr_scf : SCF Object
        PySCF SCF object for the single reference part of high level calculation.
    hl_energy : float
        The energy of the high level method.

    Methods
    -------
    __set_hl_method_settings(hl_dict)
        Set additional object attributes specific to the high level method.
    get_hl_proj_energy(dmat, proj_pot)
        Gets the projection operator energy based on the high level density.
    get_hl_in_env_energy()
        Gets the energy of the high level calculation in the potential of the
        environment.
    __get_ext_energy()
        Uses the specified external code to calculate the high level energies.
    __do_sr_scf()
        Performs the inital single reference calculation for the high level
        method.
    __gen_hf_scf()
        Initializes a hartree-fock single reference calculation as the initial
        guess for high level calculations.
    __gen_dft_scf()
        Initializes a DFT single reference calculation as the initial guess
        for high level calculations.
    __do_cc()
        Performs a coupled cluster calculation as the high level method.
    __do_mp()
        Performs an MP calculation as the high level method.
    __do_casscf()
        Performs a CASSCF calculation as the high level method.
    __do_fci()
        Performs an FCI calculation as the high level method.
    __do_dmrg()
        Performs a DMRG calculation as the high level method.
    __do_shci()
        Performs an SHCI calculation as the high level method.
    __save_fcidump()
        Saves a formatted fcidump file at the specified location.
    __save_hl_density_file()
        Saves the high level electron density to a file.
    __save_hl_orbital_file()
        Saves the high level orbitals to a file.
    """

    def __init__(self, mol, env_method, hl_method, hl_order=1, hl_initguess=None,
                 hl_sr_method=None, hl_excited=None, hl_spin=None, hl_conv=None, hl_grad=None,
                 hl_cycles=None, hl_damp=0., hl_shift=0., hl_ext=None,
                 hl_unrestricted=False, hl_compress_approx=False,
                 hl_density_fitting=False, hl_save_orbs=False,
                 hl_save_density=False, hl_save_spin_density=False,
                 hl_dict=None, hl_excited_dict=None, **kwargs):
        """
        Parameters
        ----------
        mol : Mole
            The pyscf Mole object specifitying geometry and basis.
        env_method : str
            Defines the method for use in env calculations.
        hl_method : str
            Defines the high level method for the calculations.
        hl_order : int, optional
            Specifies the subsystem within the context of the full system.
            (default is 1)
        hl_initguess : str, optional
            Specifies initial dmat guess for hl method.
            (default is None)
        hl_sr_method : str, optional
            Specifies which single reference method to use for high level
            calculations.
            (default is None)
        hl_spin : int, optional
            The spin of the high level calculation, different from the
            lower level calculation.
            (default is None)
        hl_conv : float, optional
            The density convergence criteria of the high level calculation.
            (default is None)
        hl_grad : float, optional
            The convergence of the electronic gradient of the
            high level calculation.
            (default is None)
        hl_cycles : int, optional
            The number of scf cycles for the high level method.
            (default is None)
        hl_damp : float, optional
            The damping parameter for the high level method.
            (default is 0.)
        hl_shift : float, optional
            The orbital shift parameter for the high level method.
            (default is 0.)
        hl_ext : str, optional
            The name of an external code to calculate the high level energy.
            (default is None)
        hl_unrestricted : bool, optional
            Whether the high level calculation is unrestricted.
            (default is False)
        hl_compress_approx : bool, optional
            Whether to use the compression approximation for the high levem method.
            (default is False)
        hl_density_fitting : bool, optional
            Whether to use density fitting for high level calculation.
            (default is False)
        hl_save_orbs : bool, optional
            Whether to save the high level orbitals.
            (default is False)
        hl_save_density : bool, optional
            Whether to save the high level electron density.
            (default is False)
        hl_save_spin_density : bool, optional
            Whether to save high level electron spin density.
            (default is False)
        hl_dict : dict, optional
            A dictionary containing method specific keywords.
            (default is None)
        """

        super().__init__(mol, env_method, **kwargs)

        self.hl_method = hl_method
        self.hl_initguess = hl_initguess
        self.hl_sr_method = hl_sr_method
        self.hl_excited = hl_excited
        if hl_spin:
            self.hl_spin = hl_spin
        else:
            self.hl_spin = self.mol.spin
        self.hl_conv = hl_conv
        self.hl_grad = hl_grad
        self.hl_cycles = hl_cycles
        self.hl_damp = hl_damp
        self.hl_shift = hl_shift

        self.hl_ext = hl_ext
        self.hl_unrestricted = hl_unrestricted
        self.hl_compress_approx = hl_compress_approx
        self.hl_density_fitting = hl_density_fitting
        self.hl_save_orbs = hl_save_orbs
        self.hl_save_density = hl_save_density
        self.hl_save_spin_density = hl_save_spin_density
        self.__set_hl_method_settings(hl_dict)
        self.__set_hl_excited_settings(hl_excited_dict)

        self.hl_mo_coeff = None
        self.hl_mo_occ = None
        self.hl_mo_energy = None
        self.hl_dmat = None
        self.hl_sr_scf = None
        self.hl_energy = None

    def __set_hl_method_settings(self, hl_dict):
        """Sets the object parameters based on the hl settings

        Parameters
        ----------
        hl_dict : dict
            A dictionary containing the hl specific settings.
        """

        if hl_dict is None:
            hl_dict = {}
        self.hl_dict = hl_dict

        if 'cc' in self.hl_method:
            self.cc_loc_orbs = hl_dict.get("loc_orbs")
            self.cc_initguess = hl_dict.get("cc_initguess")
            self.cc_froz_core_orbs = hl_dict.get("froz_core_orbs")
        if 'cas' in self.hl_method:
            self.cas_loc_orbs = hl_dict.get("loc_orbs")
            self.cas_init_guess = hl_dict.get("cas_initguess")
            self.cas_active_orbs = hl_dict.get("active_orbs")
            self.cas_avas = hl_dict.get("avas")
        if 'dmrg' in self.hl_method:
            self.dmrg_max_m = hl_dict.get("maxM")
            self.dmrg_num_thrds = hl_dict.get("num_thirds")
        if 'shciscf' in self.hl_method:
            self.shci_mpi_prefix = hl_dict.get("mpi_prefix")
            self.shci_sweep_iter = hl_dict.get("sweep_iter")
            self.shci_sweep_epsilon = hl_dict.get("sweep_epsilon")
            self.shci_no_stochastic = hl_dict.get("no_stochastic")
            self.shci_npt_iter = hl_dict.get("NPTiter")
            self.shci_no_rdm = hl_dict.get("NoRDM")

    def __set_hl_excited_settings(self, hl_excited_dict):
        """Sets the object parameters based on the excited settings

        Parameters
        ----------
        hl_excited_dict : dict
            A dictionary containing the hl excited state specific settings.
        """

        if hl_excited_dict is None:
            hl_excited_dict = {}
        self.hl_excited_dict = hl_excited_dict
        self.hl_excited_nroots = hl_excited_dict.get('nroots')
        self.hl_excited_conv = hl_excited_dict.get('conv')
        self.hl_excited_cycles = hl_excited_dict.get('cycles')
        self.hl_excited_type = hl_excited_dict.get('eom_type')
        if self.hl_excited_type is None:
            self.hl_excited_type = 'ee'
        self.hl_excited_koopmans = hl_excited_dict.get('koopmans')
<<<<<<< HEAD
        self.hl_excited_triple = hl_excited_dict.get('Ta_star')

        # set default number of excited states to 3
        if self.hl_excited_nroots is None: self.hl_excited_nroots=3
        if self.hl_excited_type is None: self.hl_excited_type = 'ee'
=======
        #self.hl_excited_tda = hl_excited_dict.get('tda')
>>>>>>> 21f87d4b


    def get_hl_proj_energy(self, dmat=None, proj_pot=None):
        """Return the projection energy

        Parameters
        ----------
        dmat : numpy.float64, optional
            The hl subsystem density matrix (default is None).
        proj_pot : numpy.float64, optional
            The projection potential (default is None).
        """

        if dmat is None:
            dmat = self.hl_dmat
        if proj_pot is None:
            proj_pot = self.proj_pot
        return np.trace(dmat, proj_pot)


    def get_hl_in_env_energy(self):
        """Returns the embedded high level method energy.

        Returns
        -------
        float
            The energy of the embedded high level calculation.
        """

        if self.emb_fock[0] is None:
            self.emb_pot = [np.zeros_like(self.env_dmat[0]), np.zeros_like(self.env_dmat[1])]
        else:
            self.update_subsys_fock()
            fock = self.subsys_fock
            self.emb_pot = (self.emb_fock[0] - fock[0],
                            self.emb_fock[1] - fock[1])

        #Determine which method to use for the single reference orbitals.
        hf_aliases = ['hf', 'uhf', 'rhf', 'rohf']
        cc_aliases = ['ccsd', 'ccsd(t)', 'uccsd', 'uccsd(t)']
        mp_aliases = ['mp2']
        cas_regex = re.compile(r'cas(pt2)?(\[\d*,\d*\])?')
        dmrg_regex = re.compile(r'dmrg\[.*\].*')
        shci_regex = re.compile(r'shci(scf)?\[.*\].*')
        fci_aliases = ['fci']
        fcidump_aliases = ['fcidump']
        known_methods = hf_aliases + cc_aliases + mp_aliases + fci_aliases + fcidump_aliases

        if (self.hl_sr_method is None and
                self.hl_method not in known_methods and
                not re.match(cas_regex, self.hl_method)):
            self.hl_sr_method = self.hl_method

        if self.hl_ext is not None:
            self.__get_ext_energy()
            return self.hl_energy

        self.__do_sr_scf()

        if self.hl_method in cc_aliases:
            self.__do_cc()

        elif self.hl_method in mp_aliases:
            self.__do_mp()

        elif re.match(cas_regex, self.hl_method):
            self.__do_casscf()

        elif self.hl_method in fci_aliases:
            self.__do_fci()

        elif re.match(dmrg_regex, self.hl_method):
            self.__do_dmrg()

        elif re.match(shci_regex, self.hl_method):
            self.__do_shci()

        elif self.hl_method in fcidump_aliases:
            self.__save_fcidump()

        return self.hl_energy

    def __get_ext_energy(self):
        """Uses an external method to calculate high level energy.
        """

        print("use external method for hl calculation")
        hcore = self.env_scf.get_hcore()
        emb_proj_pot = [self.emb_pot[0] + self.proj_pot[0], self.emb_pot[1] + self.proj_pot[1]]
        ext_factory = ExtFactory()
        name_no_path = os.path.split(self.filename)[-1]
        name_no_ext = os.path.splitext(name_no_path)[0]
        file_path = os.path.split(self.filename)[0]
        scr_path = self.scr_dir
        ext_mol = gto.copy(self.mol)
        ext_mol.spin = self.hl_spin
        ext_mol.build()
        ext_obj = ext_factory.get_ext_obj(self.hl_ext, ext_mol,
                                          self.hl_method, emb_proj_pot,
                                          core_ham=hcore, filename=name_no_ext,
                                          work_dir=file_path, scr_dir=scr_path,
                                          nproc=self.nproc, pmem=self.pmem,
                                          save_orbs=None, save_density=False,
                                          hl_dict=self.hl_dict)
        energy = ext_obj.get_energy()
        self.hl_energy = energy[0]

    def __do_sr_scf(self):
        """Initializes and runs the single reference hf object
        """

        hf_aliases = ['hf', 'uhf', 'rhf', 'rohf']
        if (self.hl_sr_method is None or self.hl_sr_method in hf_aliases):
            self.__gen_hf_scf()
        else:
            self.__gen_dft_scf()

        if self.hl_initguess == 'ft':
            dmat = self.get_dmat()
        elif self.hl_initguess is not None:
            dmat = self.hl_sr_scf.get_init_guess(key=self.hl_initguess)
        else:
            dmat = self.hl_sr_scf.get_init_guess()

        if self.hl_conv is not None:
            self.hl_sr_scf.conv_tol = self.hl_conv
        if self.hl_grad is not None:
            self.hl_sr_scf.conv_tol_grad = self.hl_grad
        if self.hl_cycles is not None:
            self.hl_sr_scf.max_cycle = self.hl_cycles
        self.hl_sr_scf.level_shift = self.hl_shift
        self.hl_sr_scf.damp = self.hl_damp

        self.hl_energy = self.hl_sr_scf.kernel(dm0=dmat)

    def __gen_hf_scf(self):
        """Initializes the single reference hartree-fock object.
        """

        #Use HF for initial guesses
        if self.hl_unrestricted:
            hl_sr_scf = scf.UHF(self.mol)
            #Update the fock and electronic energies to use custom methods.
            hl_sr_scf.get_fock = lambda *args, **kwargs: (
                custom_pyscf_methods.uhf_get_fock(hl_sr_scf,
                                                  self.emb_pot, self.proj_pot, *args, **kwargs))
            hl_sr_scf.energy_elec = lambda *args, **kwargs: (
                custom_pyscf_methods.uhf_energy_elec(hl_sr_scf,
                                                     self.emb_pot, self.proj_pot, *args, **kwargs))
        elif self.mol.spin != 0:
            hl_sr_scf = scf.ROHF(self.mol)
            hl_sr_scf.get_fock = lambda *args, **kwargs: (
                custom_pyscf_methods.rohf_get_fock(hl_sr_scf,
                                                   self.emb_pot, self.proj_pot, *args, **kwargs))
            hl_sr_scf.energy_elec = lambda *args, **kwargs: (
                custom_pyscf_methods.rohf_energy_elec(hl_sr_scf,
                                                      self.emb_pot, self.proj_pot, *args, **kwargs))
        else:
            hl_sr_scf = scf.RHF(self.mol)
            emb_pot = (self.emb_pot[0] + self.emb_pot[1])/2.
            proj_pot = (self.proj_pot[0] + self.proj_pot[1])/2.
            hl_sr_scf.get_fock = lambda *args, **kwargs: (
                custom_pyscf_methods.rhf_get_fock(hl_sr_scf,
                                                  emb_pot, proj_pot, *args, **kwargs))
            hl_sr_scf.energy_elec = lambda *args, **kwargs: (
                custom_pyscf_methods.rhf_energy_elec(hl_sr_scf,
                                                     emb_pot, proj_pot, *args, **kwargs))

        self.hl_sr_scf = hl_sr_scf

    def __gen_dft_scf(self):
        """Initializes the single reference dft object.
        """

        #Use DFT for initial guesses
        if self.hl_unrestricted:
            hl_sr_scf = scf.UKS(self.mol)
            #Update the fock and electronic energies to use custom methods.
            hl_sr_scf.get_fock = lambda *args, **kwargs: (
                custom_pyscf_methods.uks_get_fock(hl_sr_scf,
                                                  self.emb_pot, self.proj_pot, *args, **kwargs))
            hl_sr_scf.energy_elec = lambda *args, **kwargs: (
                custom_pyscf_methods.uks_energy_elec(hl_sr_scf,
                                                     self.emb_pot, self.proj_pot, *args, **kwargs))
        elif self.mol.spin != 0:
            hl_sr_scf = scf.ROKS(self.mol)
            #Update the fock and electronic energies to use custom methods.
            hl_sr_scf.get_fock = lambda *args, **kwargs: (
                custom_pyscf_methods.roks_get_fock(hl_sr_scf,
                                                   self.emb_pot, self.proj_pot, *args, **kwargs))
            hl_sr_scf.energy_elec = lambda *args, **kwargs: (
                custom_pyscf_methods.roks_energy_elec(hl_sr_scf,
                                                      self.emb_pot, self.proj_pot, *args, **kwargs))
        else:
            hl_sr_scf = scf.RKS(self.mol)
            hl_sr_scf = scf.RKS(self.mol)
            emb_pot = (self.emb_pot[0] + self.emb_pot[1])/2.
            proj_pot = (self.proj_pot[0] + self.proj_pot[1])/2.
            hl_sr_scf.get_fock = lambda *args, **kwargs: (
                custom_pyscf_methods.rks_get_fock(hl_sr_scf,
                                                  emb_pot, proj_pot, *args, **kwargs))
            hl_sr_scf.energy_elec = lambda *args, **kwargs: (
                custom_pyscf_methods.rks_energy_elec(hl_sr_scf,
                                                     emb_pot, proj_pot, *args, **kwargs))

        #Set grid, rho and xc
        hl_sr_scf.xc = self.hl_sr_method
        self.hl_sr_scf = hl_sr_scf

        #DO TDDFT embedding here.
        if self.hl_excited:
            if hl_excited_tda: hl_sr_tdscf = hl_sr_scf.TDA()
            else: hl_sr_tdscf = hl_sr_scf.TDDFT()
            hl_sr_tdscf.nroots = self.hl_excited_nroots
            hl_sr_tdscf.conv_tol = self.hl_excited_conv
            hl_sr_tdscf.max_cycle = self.hl_excited_cycles 
            etd = hl_sr_tdscf.kernel()[0] 

    def __do_cc(self):
        """Perform the requested coupled cluster calculation."""

        #If dft for sr method, need to convert to hf.
        if self.hl_unrestricted or self.mol.spin != 0:
            hl_cc = cc.UCCSD(self.hl_sr_scf)
        else:
            hl_cc = cc.CCSD(self.hl_sr_scf)

        hl_cc.frozen = self.cc_froz_core_orbs
        if self.hl_conv is not None:
            hl_cc.conv_tol = self.hl_conv
        if self.hl_cycles is not None:
            hl_cc.max_cycle = self.hl_cycles
        if "(t)" in self.hl_method or self.hl_excited:
            eris = hl_cc.ao2mo()
            ecc = hl_cc.kernel(eris=eris)[0]
        else:
            ecc = hl_cc.kernel()[0]
        self.hl_energy += ecc

        if "(t)" in self.hl_method:
            if self.hl_unrestricted or self.mol.spin != 0:
                ecc_t = uccsd_t.kernel(hl_cc, eris=eris)
            else:
                ecc_t = ccsd_t.kernel(hl_cc, eris=eris)
            self.hl_energy += ecc_t

        if self.hl_excited:
            #DO excited state embedding here.
            # in PySCF v1.7, available CC methods are
            # EE/IP/EA/SF-EOM-CCSD, EA/IP-EOM-CCSD_Ta
            # no need to distinguish RCCSD and UCCSD, it is inherited
<<<<<<< HEAD
            if self.hl_excited_conv is not None:
                hl_cc.conv_tol = self.hl_excited_conv
            if self.hl_excited_cycles is not None:
                hl_cc.max_cycle = self.hl_excited_cycles 
            # import constant to convert hartree to eV and cm-1
            from pyscf.data import nist
=======
            eris = hl_cc.ao2mo()
            hl_cc.conv_tol = self.hl_excited_conv
            hl_cc.max_cycle = self.hl_excited_cycles 
>>>>>>> 21f87d4b
            if 'ee' in self.hl_excited_type:
                print('Only singlet excitations are considered')
                print('Spin-flip excitations are available in PySCF if wanted')
                eee,cee = hl_cc.eomee_ccsd_singlet(nroots=self.hl_excited_nroots,eris=eris)
                print(f"Embedded EE-EOM-CCSD excitation energy:")
                print(f"Results in hartree   :{eee:>58.8f}")
                print(f"Results in eV        :{eee*nist.HARTREE2EV:>58.2f}")
                print(f"Results in wavenumber:{eee*nist.HARTREE2WAVENUMBER:>58.1f}")
                print("".center(80, '*'))
            if 'ea' in self.hl_excited_type:
                eea,cea = hl_cc.eaccsd(nroots=self.hl_excited_nroots, eris=eris)
                print(f"Embedded EA-EOM-CCSD excitation energy:")
                print(f"Results in hartree   :{eee:>58.8f}")
                print(f"Results in eV        :{eee*nist.HARTREE2EV:>58.2f}")
                print(f"Results in wavenumber:{eee*nist.HARTREE2WAVENUMBER:>58.1f}")
                print("".center(80, '*'))
                if self.hl_excited_triple:
                    from pyscf.pbc.cc import eom_kccsd_rhf
                    imds = eom_kccsd_rhf._IMDS(mykcc, eris=eris)
                    imds = imds.make_t3p2_ip_ea(mykcc)
                    myeom = EOMIP_Ta(mykcc)
                    eea = myeom.eaccsd_star(nroots=self.hl_excited_nroots, imds=imds) 
                    print(f"Embedded EA-EOM-CCSD(T)(a)* excitation energy:")
                    print(f"Results in hartree   :{eea:>58.8f}")
                    print(f"Results in eV        :{eea*nist.HARTREE2EV:>58.2f}")
                    print(f"Results in wavenumber:{eea*nist.HARTREE2WAVENUMBER:>58.1f}")
                    print("".center(80, '*'))
            if 'ip' in self.hl_excited_type:
                eip,cip = hl_cc.ipccsd(nroots=self.hl_excited_nroots, eris=eris)
                print(f"Embedded IP-EOM-CCSD excitation energy:")
                print(f"Results in hartree   :{eee:>58.8f}")
                print(f"Results in eV        :{eee*nist.HARTREE2EV:>58.2f}")
                print(f"Results in wavenumber:{eee*nist.HARTREE2WAVENUMBER:>58.1f}")
                print("".center(80, '*'))
                if self.hl_excited_triple:
                    if not 'ea' in self.hl_excited_type:
                        from pyscf.pbc.cc import eom_kccsd_rhf
                        imds = eom_kccsd_rhf._IMDS(mykcc, eris=eris)
                        imds = imds.make_t3p2_ip_ea(mykcc)
                        eip = myeom = EOMIP_Ta(mykcc)
                    myeom.ipccsd_star(nroots=self.hl_excited_nroots, imds=imds) 
                    print(f"Embedded IP-EOM-CCSD(T)(a)* excitation energy:")
                    print(f"Results in hartree   :{eip:>58.8f}")
                    print(f"Results in eV        :{eip*nist.HARTREE2EV:>58.2f}")
                    print(f"Results in wavenumber:{eip*nist.HARTREE2WAVENUMBER:>58.1f}")
                    print("".center(80, '*'))

    def __do_mp(self):
        """Perform the requested perturbation calculation"""

        #If dft for sr method, need to convert to hf.
        if self.hl_unrestricted:
            hl_mp = mp.UMP2(self.hl_sr_scf)
        elif self.mol.spin != 0:
            print("ROMP2 Not Implemented.")
        else:
            hl_mp = mp.MP2(self.hl_sr_scf)

        if self.hl_conv is not None:
            hl_mp.conv_tol = self.hl_conv
        if self.hl_cycles is not None:
            hl_mp.max_cycle = self.hl_cycles
        emp = hl_mp.kernel()[0]
        self.hl_energy += emp

    def __do_casscf(self):
        """Perform the requested casscf calculation"""
        #NEED TO MAKE CUSTOM casscf.get_hcore() adding the projection operator.

        str_start = self.hl_method.find("[") + 1
        str_end = self.hl_method.find("]")
        active_space_str_list = self.hl_method[str_start:str_end].split(',')
        active_space = list(map(int, active_space_str_list))
        hl_casscf = mcscf.CASSCF(self.hl_sr_scf, active_space[0], active_space[1])
        if self.hl_conv is not None:
            hl_casscf.conv_tol = self.hl_conv
        if self.hl_cycles is not None:
            hl_casscf.max_cycle = self.hl_cycles

        self.hl_energy = hl_casscf.kernel()[0]

        #Does not have unrestricted nevpt2
        if 'nevpt' in self.hl_method:
            self.hl_energy += mrpt.NEVPT(hl_casscf).kernel()

    def __do_fci(self):
        """Perform the requested fci calculation. This is incomplete."""

        cisolver = fci.FCI(self.mol, self.hl_sr_scf.mo_coeff)
        hl_energy_tot = cisolver.kernel()
        self.hl_energy = hl_energy_tot[0]

    def __do_dmrg(self):
        """Perform the requested dmrg calculation.
        """
        from pyscf import dmrgscf

        mod_hcore = ((self.env_scf.get_hcore()
                      + (self.emb_pot[0] + self.emb_pot[1])/2.
                      + (self.proj_pot[0] + self.proj_pot[1])/2.))
        self.hl_sr_scf.get_hcore = lambda *args, **kwargs: mod_hcore
        str_start = self.hl_method.find("[") + 1
        str_end = self.hl_method.find("]")
        active_space_str_list = self.hl_method[str_start:str_end].split(',')
        active_space = list(map(int, active_space_str_list))
        hl_dmrg = dmrgscf.DMRGSCF(self.hl_sr_scf, active_space[0], active_space[1])

        dmrg_mem = self.pmem
        if dmrg_mem is not None:
            dmrg_mem = float(dmrg_mem) / 1e3 #DMRG Input memory is in GB for some reason.

        hl_dmrg.fcisolver = dmrgscf.DMRGCI(self.mol, maxM=self.dmrg_max_m, memory=dmrg_mem)
        hl_dmrg.fcisolver.num_thrds = self.dmrg_num_thrds
        hl_dmrg.fcisolver.scratchDirectory = self.scr_dir
        edmrg = hl_dmrg.kernel()
        edmrg = 0
        enevpt = 0
        if "nevpt" in self.hl_method:
            if self.hl_compress_approx:
                enevpt = mrpt.NEVPT(hl_dmrg).compress_approx().kernel()
            else:
                enevpt = mrpt.NEVPT(hl_dmrg).kernel()
        self.hl_energy += edmrg + enevpt

    def __do_shci(self):
        """Perform the requested shci calculation.
        """
        from pyscf import shciscf

        mod_hcore = ((self.env_scf.get_hcore()
                      + (self.emb_pot[0] + self.emb_pot[1])/2.
                      + (self.proj_pot[0] + self.proj_pot[1])/2.))
        self.hl_sr_scf.get_hcore = lambda *args, **kwargs: mod_hcore
        str_start = self.hl_method.find("[") + 1
        str_end = self.hl_method.find("]")
        active_space_str_list = self.hl_method[str_start:str_end].split(',')
        active_space = list(map(int, active_space_str_list))
        hl_shci = shciscf.shci.SHCISCF(self.hl_sr_scf, active_space[0], active_space[1])
        hl_shci.fcisolver.mpiprefix = self.shci_mpi_prefix
        hl_shci.fcisolver.stochastic = not self.shci_no_stochastic
        hl_shci.fcisolver.nPTiter = self.shci_npt_iter
        hl_shci.fcisolver.sweep_iter = self.shci_sweep_iter
        hl_shci.fcisolver.DoRDM = not self.shci_no_rdm
        hl_shci.fcisolver.sweep_epsilon = self.shci_sweep_epsilon
        ecc = hl_shci.mc1step()[0]
        ecc = 0
        self.hl_energy += ecc

    def __save_fcidump(self):
        """Saves fcidump file.
        """

        mod_hcore = ((self.env_scf.get_hcore()
                      + (self.emb_pot[0] + self.emb_pot[1])/2.
                      + (self.proj_pot[0] + self.proj_pot[1])/2.))
        self.hl_sr_scf.get_hcore = lambda *args, **kwargs: mod_hcore
        fcidump_filename = (os.path.splitext(self.filename)[0]
                            + '_' + self.chkfile_index + '_.fcidump')
        print(f"FCIDUMP GENERATED AT {fcidump_filename}")
        tools.fcidump.from_scf(self.hl_sr_scf, (
            os.path.splitext(self.filename)[0] + '.fcidump'),
                               tol=1e-200)

    def __save_hl_density_file(self, hl_density):
        """Saves the high level system density to file.

        Parameters
        ----------
        hl_density : array
            An array of the high level density matrix to save.
        """

        if self.filename is None:
            print("Cannot save hl density because no filename")
            return False
        if self.hl_unrestricted:
            cubegen_fn = (os.path.splitext(self.filename)[0] + '_' +
                          self.chkfile_index + '_hl_alpha.cube')
            tools.cubegen.density(self.mol, cubegen_fn, hl_density[0])
            cubegen_fn = (os.path.splitext(self.filename)[0] + '_' +
                          self.chkfile_index +  '_hl_beta.cube')
            tools.cubegen.density(self.mol, cubegen_fn, hl_density[1])
        else:
            cubegen_fn = (os.path.splitext(self.filename)[0] + '_' +
                          self.chkfile_index +  '_hl.cube')
            tools.cubegen.density(self.mol, cubegen_fn, hl_density)
        return True

    def __save_hl_orbital_file(self, hl_mo_coeff, hl_mo_energy, hl_mo_occ):
        '''Save the orbitals generated by the hl method.

        Parameters
        ----------
        hl_mo_coeff : array
            An array of molecular orbital coeffecients from the high level method.
        hl_mo_energy : array
            An array of molecular orbital energies from the high level method.
        hl_mo_occ : array
            An array of molecular occupations from the high level method.
        '''
        if self.filename is None:
            print("Cannot save hl orbitals because no filename")
            return False
        if self.hl_unrestricted:
            molden_fn = os.path.splitext(self.filename)[0] + self.chkfile_index + '_hl_alpha.molden'
            with open(molden_fn, 'w') as fin:
                tools.molden.header(self.mol, fin)
                tools.molden.orbital_coeff(self.mol, fin, hl_mo_coeff[0],
                                           ene=hl_mo_energy[0],
                                           occ=hl_mo_occ[0])
            tools.molden.from_mo(self.mol, molden_fn, hl_mo_coeff[0],
                                 ene=hl_mo_energy[0], occ=hl_mo_occ[0])

            molden_fn = os.path.splitext(self.filename)[0] + self.chkfile_index + '_hl_beta.molden'
            with open(molden_fn, 'w') as fin:
                tools.molden.header(self.mol, fin)
                tools.molden.orbital_coeff(self.mol, fin, hl_mo_coeff[1],
                                           ene=hl_mo_energy[1],
                                           occ=hl_mo_occ[1])
            tools.molden.from_mo(self.mol, molden_fn, hl_mo_coeff[1],
                                 ene=hl_mo_energy[1], occ=hl_mo_occ[1])

        else:
            molden_fn = os.path.splitext(self.filename)[0] + self.chkfile_index + '_hl.molden'
            with open(molden_fn, 'w') as fin:
                tools.molden.header(self.mol, fin)
                tools.molden.orbital_coeff(self.mol, fin, hl_mo_coeff,
                                           ene=hl_mo_energy,
                                           occ=hl_mo_occ)
            tools.molden.from_mo(self.mol, molden_fn, hl_mo_coeff,
                                 ene=hl_mo_energy, occ=hl_mo_occ)
        return True<|MERGE_RESOLUTION|>--- conflicted
+++ resolved
@@ -1243,15 +1243,12 @@
         if self.hl_excited_type is None:
             self.hl_excited_type = 'ee'
         self.hl_excited_koopmans = hl_excited_dict.get('koopmans')
-<<<<<<< HEAD
+        self.hl_excited_tda = hl_excited_dict.get('tda')
         self.hl_excited_triple = hl_excited_dict.get('Ta_star')
 
         # set default number of excited states to 3
         if self.hl_excited_nroots is None: self.hl_excited_nroots=3
         if self.hl_excited_type is None: self.hl_excited_type = 'ee'
-=======
-        #self.hl_excited_tda = hl_excited_dict.get('tda')
->>>>>>> 21f87d4b
 
 
     def get_hl_proj_energy(self, dmat=None, proj_pot=None):
@@ -1503,18 +1500,15 @@
             # in PySCF v1.7, available CC methods are
             # EE/IP/EA/SF-EOM-CCSD, EA/IP-EOM-CCSD_Ta
             # no need to distinguish RCCSD and UCCSD, it is inherited
-<<<<<<< HEAD
             if self.hl_excited_conv is not None:
                 hl_cc.conv_tol = self.hl_excited_conv
             if self.hl_excited_cycles is not None:
                 hl_cc.max_cycle = self.hl_excited_cycles 
             # import constant to convert hartree to eV and cm-1
             from pyscf.data import nist
-=======
             eris = hl_cc.ao2mo()
             hl_cc.conv_tol = self.hl_excited_conv
             hl_cc.max_cycle = self.hl_excited_cycles 
->>>>>>> 21f87d4b
             if 'ee' in self.hl_excited_type:
                 print('Only singlet excitations are considered')
                 print('Spin-flip excitations are available in PySCF if wanted')
