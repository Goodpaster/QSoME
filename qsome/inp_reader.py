--- conflicted
+++ resolved
@@ -329,16 +329,10 @@
     inp_block.add_line_key('eom_type', type=str)
     # koopmans excitation or not for EOM-CC
     inp_block.add_boolean_key('koopmans')
-<<<<<<< HEAD
     # IP/EA-EOM-CCSD(T)*a by Matthews and Stanton
     # https://github.com/pyscf/pyscf-doc/blob/master/examples/pbc/29-eom_ccsd_Ta.py
     # https://aip.scitation.org/doi/10.1063/1.4962910
     inp_block.add_boolean_key('Ta_star')
-=======
-    # TDA or not for TDDFT I don't think this is necessary. If the hl method is a cc method you will be doing only eom and if the hl method is dft shouldn't it be tda by default?
-    #inp_block.add_boolean_key('tda')
-
->>>>>>> 21f87d4b
 
 def cleanup_keys(settings_dict, key_correct=None):
     """Removes unnessecary keys created by input_reader.
