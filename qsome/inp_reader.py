#!/usr/bin/env python
"""A module to define the input reader object
Daniel S. Graham
Dhabih V. Chulhai
"""

from __future__ import print_function, division

from copy import copy
import input_reader
import numpy as np
from pyscf import gto, pbc
from qsome import helpers

class InputError(Exception):
    """Exception for an improperly designed input file.

    Some input options conflict with each other or are nonsensical.
    While these will not raise errors with the input reader module,
    they should raise an error for embedding.

    Parameters
    ----------
    message : str
        Human readable message describing details of the error.

    Attributes
    ----------
    message : str
        Human readable message describing details of the error.
    """


    def __init__(self, message):
        super().__init__()
        self.message = message

def read_input(filename):
    """Reads a formatted input file, generates an InputReader object.

    Parameters
    ---------
    filename : str
        Path to input file.
    """

    reader = input_reader.InputReader(comment=['!', '#', '::', '//'],
                                      case=False, ignoreunknown=False)
    subsys = reader.add_block_key('subsystem', required=True, repeat=True)
    add_subsys_settings(subsys)

    # Define the environment settings and embedding operations.
    env_settings = reader.add_block_key('env_method_settings',
                                        required=True,
                                        repeat=True)
    env_settings.add_line_key('env_order', type=int)
    env_settings.add_line_key('env_method', type=str, required=True)
    excited_settings = env_settings.add_block_key('excited_settings')
    add_excited_settings(excited_settings)
    add_env_settings(env_settings)

    # Freeze and thaw settings
    embed = env_settings.add_block_key('embed_settings')
    excited_settings = embed.add_block_key('excited_settings')
    add_excited_settings(excited_settings)
    add_embed_settings(embed)

    # Define the high level calculation settings.
    hl_settings = reader.add_block_key('hl_method_settings', repeat=True,
                                       required=True)
    hl_settings.add_line_key('hl_order', type=int)
    hl_settings.add_line_key('hl_method', type=str)
    add_hl_settings(hl_settings)


    cc_settings = hl_settings.add_block_key('cc_settings')
    add_cc_settings(cc_settings)

    cas_settings = hl_settings.add_block_key('cas_settings')
    add_cas_settings(cas_settings)

    shci_settings = hl_settings.add_block_key('shci_settings')
    add_shci_settings(shci_settings)

    dmrg_settings = hl_settings.add_block_key('dmrg_settings')
    dmrg_settings.add_line_key('maxM', type=int)
    dmrg_settings.add_line_key('num_thirds', type=int)

    excited_settings = hl_settings.add_block_key('excited_settings')
    add_excited_settings(excited_settings)

    opt_geom_settings = reader.add_block_key('opt_geom_settings')
    add_opt_geom_settings(opt_geom_settings)

    basis = reader.add_block_key('basis')
    basis.add_regex_line('basis_def', r'\s*([A-Za-z.:]+[.:\-]?\d*)\s+.+',
                         repeat=True)
    ecp = reader.add_block_key('ecp')
    ecp.add_regex_line('ecp_def', r'\s*([A-Za-z.:]+[.:\-]?\d*)\s+.+',
                       repeat=True)
    reader.add_line_key('unit', type=('angstrom', 'a', 'bohr', 'b'))

    reader.add_line_key('ppmem', type=(int, float)) # MB
    reader.add_line_key('verbose', type=int)
    reader.add_line_key('nproc', type=int)
    reader.add_line_key('scrdir', type=str)
    inp = reader.read_input(filename)
    inp.filename = filename

    print("".center(80, '*'))
    print("Input File".center(80))
    print("".center(80, '*'))
    with open(filename, 'r') as fout:
        print(fout.read())
    print("".center(80, '*'))
    return inp

def add_subsys_settings(subsys_block):
    """Adds the subsystem settings to the block.

    Parameters
    ----------
    subsys_block : input_reader block object
        The subsystem block which to add options.
    """

    # Cannot use repeating patterns to shorten: input_reader uses re.
    subsys_block.add_regex_line(
        'atoms',
        (r'\s*([A-Za-z.:]+[.:\-]?\d*)'
         r'\s+(\-?\d+\.?\d*)\s+(\-?\d+\.?\d*)\s+(\-?\d+\.?\d*)'),
        repeat=True)
    subsys_block.add_line_key('charge', type=int)
    subsys_block.add_line_key('spin', type=int)
    subsys_block.add_line_key('unit', type=('angstrom', 'a', 'bohr', 'b'))
    subsys_block.add_line_key('diis_num', type=int)
    subsys_block.add_boolean_key('addlinkbasis') # Add link ghost atoms
    sub_basis = subsys_block.add_block_key('basis')
    sub_basis.add_regex_line('basis_def',
                             r'\s*([A-Za-z.:]+[.:\-]?\d*)\s+.+',
                             repeat=True)
    sub_ecp = subsys_block.add_block_key('ecp')
    sub_ecp.add_regex_line('ecp_def', r'\s*([A-Za-z.:]+[.:\-]?\d*)\s+.+',
                           repeat=True)
    subsys_block.add_line_key('env_method_num', type=int)
    subsys_block.add_line_key('hl_method_num', type=int)

    #Override default environment method settings.
    sub_env_settings = subsys_block.add_block_key('env_method_settings')
    sub_env_settings.add_line_key('subcycles', type=int)
    sub_env_settings.add_boolean_key('freeze')
    add_env_settings(sub_env_settings)

    excited_settings = sub_env_settings.add_block_key('excited_settings')
    add_excited_settings(excited_settings)

    # Override default high level method settings.
    sub_hl_settings = subsys_block.add_block_key('hl_method_settings')
    add_hl_settings(sub_hl_settings)

    sub_cc_settings = sub_hl_settings.add_block_key('cc_settings')
    add_cc_settings(sub_cc_settings)

    sub_cas_settings = sub_hl_settings.add_block_key('cas_settings')
    add_cas_settings(sub_cas_settings)

    sub_shci_settings = sub_hl_settings.add_block_key('shci_settings')
    add_shci_settings(sub_shci_settings)

    sub_dmrg_settings = sub_hl_settings.add_block_key('dmrg_settings')
    sub_dmrg_settings.add_line_key('maxM', type=int)
    sub_dmrg_settings.add_line_key('num_thirds', type=int)

    excited_settings = sub_hl_settings.add_block_key('excited_settings')
    add_excited_settings(excited_settings)

def add_embed_settings(embed_block):
    """Adds the embedding settings to the input reader block.

    Parameters
    ----------
    embed_block : input_reader block object
        The input block to which to add embedding setting options.
    """

    embed_block.add_line_key('max_cycle', type=int)
    embed_block.add_line_key('subcycles', type=int)
    embed_block.add_line_key('basis_tau', type=float)
    embed_block.add_line_key('conv_tol', type=float)
    embed_block.add_line_key('damp', type=float)
    embed_block.add_line_key('diis_num', type=int) # Use DIIS for fock. (0 for off)
    embed_block.add_line_key('set_fermi', type=float)

    # 0 is after F&T cycle, otherwise after every n subsystem cycles
    embed_block.add_line_key('update_fock', type=int)
    embed_block.add_line_key('update_proj', type=int)

    # Initial guess for the subsystem embedding calculation
    embed_block.add_line_key('init_guess', type=('minao', '1e', 'atom',
                                                 'huckel', 'vsap', 'chk',
                                                 'supmol', 'submol',
                                                 'local_supmol'))
    embed_block.add_boolean_key('unrestricted')

    # Output subsystem orbitals after F&T cycles
    embed_block.add_boolean_key('save_orbs')
    embed_block.add_boolean_key('save_density')
    embed_block.add_boolean_key('save_spin_density')
    embed_block.add_boolean_key('compare_density')

    # This section needs work. Should be uniform option for setting op.
    operator = embed_block.add_mutually_exclusive_group(dest='proj_oper',
                                                        required=False)
    operator.add_line_key('mu', type=float, default=1e6)
    operator.add_boolean_key('manby', action=1e6)
    operator.add_boolean_key('huzinaga', action='huz')
    # Fermi shifted
    operator.add_boolean_key('huzinagafermi', action='huzfermi')
    operator.add_boolean_key('huzfermi', action='huzfermi')

    embed_block.add_boolean_key('excited_relax')

def add_env_settings(inp_block):
    """Adds the environment subsystem settings to the block.

    Parameters
    ----------
    inp_block : input_reader block object
        The input block to add environment setting options to.
    """

    inp_block.add_line_key('conv_tol', type=float)
    inp_block.add_line_key('max_cycle', type=int)
    inp_block.add_line_key('init_guess', type=('minao', '1e', 'atom', 'huckel',
                                               'vsap', 'chk', 'supmol',
                                               'submol'))
    inp_block.add_line_key('diis_num', type=int)
    inp_block.add_line_key('diis_space', type=int)
    inp_block.add_line_key('diis_start_cycle', type=int)
    inp_block.add_line_key('level_shift_factor', type=float)
    inp_block.add_line_key('smearsigma', type=float)
    inp_block.add_line_key('damp', type=float)
    inp_block.add_line_key('grid_level', type=int)
    inp_block.add_line_key('small_rho_cutoff', type=float)
    inp_block.add_line_key('stability_analysis', type=('internal', 'external'))
    inp_block.add_boolean_key('dynamic_level_shift')
    inp_block.add_boolean_key('unrestricted')
    inp_block.add_boolean_key('fast_newton')
    inp_block.add_boolean_key('newton')
    inp_block.add_boolean_key('frac_occ')
    inp_block.add_boolean_key('remove_linear_dep')
    inp_block.add_boolean_key('density_fitting')
    inp_block.add_boolean_key('save_orbs')
    inp_block.add_boolean_key('save_density')
    inp_block.add_boolean_key('save_spin_density')
    inp_block.add_boolean_key('excited')

def add_hl_settings(inp_block):
    """Adds the high level subsystem settings to the block.

    Parameters
    ----------
    inp_block : input_reader block object
        The input block to add high level setting options to.
    """

    inp_block.add_line_key('init_guess', type=('minao', '1e', 'atom', 'huckel',
                                               'vsap', 'chk', 'supmol',
                                               'submol', 'ft'))
    inp_block.add_line_key('spin', type=int)
    inp_block.add_line_key('conv_tol', type=float)
    inp_block.add_line_key('max_cycle', type=int)
    inp_block.add_line_key('damp', type=float)
    inp_block.add_line_key('level_shift_factor', type=float)
    inp_block.add_boolean_key('fast_newton')
    inp_block.add_boolean_key('newton')
    inp_block.add_boolean_key('dynamic_level_shift')
    inp_block.add_boolean_key('frac_occ')
    inp_block.add_line_key('stability_analysis', type=('internal', 'external'))
    inp_block.add_boolean_key('remove_linear_dep')
    inp_block.add_line_key('use_ext', type=('molpro', 'bagel', 'molcas',
                                            'openmolcas'))
    inp_block.add_boolean_key('compress_approx')
    inp_block.add_boolean_key('unrestricted')
    inp_block.add_boolean_key('density_fitting')
    inp_block.add_boolean_key('save_orbs')
    inp_block.add_boolean_key('save_density')
    inp_block.add_boolean_key('save_spin_density')
    inp_block.add_boolean_key('excited')

def add_cc_settings(inp_block):
    """Adds the high level CC settings to the block.

    Parameters
    ----------
    inp_block : input_reader block object
        The input block to add high level CC setting options to.
    """

    inp_block.add_boolean_key('loc_orbs')
    inp_block.add_line_key('cc_init_guess', type=str)
    inp_block.add_line_key('froz_core_orbs', type=str)

def add_cas_settings(inp_block):
    """Adds the high level CAS settings to the block.

    Parameters
    ----------
    inp_block : input_reader block object
        The input block to add high level CAS setting options to.
    """

    inp_block.add_boolean_key('loc_orbs')
    inp_block.add_line_key('cas_init_guess', type=str)
    inp_block.add_line_key('active_orbs', type=str)
    inp_block.add_line_key('avas', type=str)

def add_shci_settings(inp_block):
    """Adds the high level SHCI settings to the block.

    Parameters
    ----------
    inp_block : input_reader block object
        The input block to add high level SHCI setting options to.
    """

    inp_block.add_line_key('mpi_prefix', type=str)
    inp_block.add_line_key('sweep_iter', type=str)
    inp_block.add_line_key('sweep_epsilon', type=str)
    inp_block.add_line_key('nPTiter', type=int)
    inp_block.add_boolean_key('no_stochastic')
    inp_block.add_boolean_key('NoRDM')

def add_excited_settings(inp_block):
    """Adds the excited state settings to the block.

    Parameters
    ----------
    inp_block : input_reader block object
        The input block to add excited state setting options.
    """

<<<<<<< HEAD
    inp_block.add_line_key('nroots', type=int)
    inp_block.add_line_key('conv_tol', type=float)

def add_opt_geom_settings(inp_block):
    """Adds the block for optimizing the geometry

    Parameters
    ----------
    inp_block : input_reader block object
        The input block to add geometry optimization setting options.
    """
=======
    inp_block.add_line_key('nroots', type=int, default=3)
    inp_block.add_line_key('conv', type=float)
    inp_block.add_line_key('cycles', type=int)
    inp_block.add_line_key('eom_type', type=str)
    # koopmans excitation or not for EOM-CC, default False
    inp_block.add_boolean_key('koopmans')
    # TDDFT or TDA, default False
    inp_block.add_boolean_key('tda')
    # ocsillator strength for TDDFT/TDA, default True 
    inp_block.add_boolean_key('analyze')
    # IP/EA-EOM-CCSD(T)*a by Matthews and Stanton
    # https://github.com/pyscf/pyscf-doc/blob/master/examples/pbc/29-eom_ccsd_Ta.py
    # https://aip.scitation.org/doi/10.1063/1.4962910
    inp_block.add_boolean_key('Ta_star')
>>>>>>> f8081f58

    inp_block.add_line_key('max_cycle', type=int)
    inp_block.add_line_key('conv_tol', type=float)

def cleanup_keys(settings_dict):
    """Removes unnessecary keys created by input_reader.

    Parameters
    ----------
    settings_dict : dict
        A dictionary of the system settings to be formatted
    key_correct : dict
        A dictionary of strings to modify the inp object keys to be kwargs.
    """

    list_keys = list(settings_dict.keys())
    for k in list_keys:
        if k.startswith('_'):
            settings_dict.pop(k)
        elif settings_dict[k] is None:
            settings_dict.pop(k)


def build_hl_dict(hl_settings, hl_params):
    """Builds the high level kwarg dictionary from the input reader dict.

    Parameters
    ----------
    hl_settings : dict
        Dictionary of hl subsystem kwargs.
    hl_params : dict
        Dictionary of input_reader hl settings.
    """

    base_setting_kwargs = ['hl_method', 'init_guess', 'spin', 'conv_tol',
                           'max_cycle', 'damp', 'level_shift_factor',
                           'dynamic_level_shift', 'frac_occ',
                           'stability_analysis', 'remove_linear_dep',
                           'fast_newton', 'newton', 'compress_approx',
                           'unrestricted', 'density_fitting', 'save_orbs',
                           'save_density', 'save_spin_density', 'use_ext',
                           'excited']

    for base_kwarg in base_setting_kwargs:
        if base_kwarg in hl_params and hl_params[base_kwarg]:
            hl_settings[base_kwarg] = hl_params[base_kwarg]
    if hl_params['cc_settings']:
        cc_dict = vars(hl_params['cc_settings'])
        cleanup_keys(cc_dict)
        hl_settings['hl_dict'] = copy(cc_dict)
        if 'froz_core_orbs' in cc_dict:
            froz_split = cc_dict['froz_core_orbs'].split(',')
            froz_list = [int(x) for x in froz_split]
            if len(froz_list) == 1:
                froz_list = froz_list[0]
            hl_settings['hl_dict']['froz_core_orbs'] = froz_list
    if hl_params['cas_settings']:
        cas_dict = vars(hl_params['cas_settings'])
        cleanup_keys(cas_dict)
        hl_settings['hl_dict'] = copy(cas_dict)
        if 'active_orbs' in cas_dict:
            act_split = cas_dict['active_orbs'].split(',')
            act_list = [int(x) for x in act_split]
            hl_settings['hl_dict']['active_orbs'] = act_list
        if 'avas' in cas_dict:
            avas_split = cas_dict['avas'].split(',')
            avas_list = [str(x) for x in avas_split]
            hl_settings['hl_dict']['avas'] = avas_list
    if hl_params['shci_settings']:
        shci_dict = vars(hl_params['shci_settings'])
        cleanup_keys(shci_dict)
        hl_settings['hl_dict'] = shci_dict
    if hl_params['dmrg_settings']:
        dmrg_dict = vars(hl_params['dmrg_settings'])
        cleanup_keys(dmrg_dict)
        hl_settings['hl_dict'] = dmrg_dict
    if hl_params['excited_settings']:
        excited_dict = vars(hl_params['excited_settings'])
        cleanup_keys(excited_dict)
        hl_settings['hl_excited_dict'] = excited_dict

def add_ghost_link(subsys_mols, sub_settings):
    """Adds linking ghost atoms to the subsystem mol objects.

    Parameters
    ----------
    subsys_mols : list
        A list of mol objects for the different subsystems.
    sub_settings : list
        A list of subsystem settings
    """

    max_dist = 3.8
    ghost_basis = '3-21g'

    #First get array of interatom distances
    coord_array = np.asarray(np.vstack([x.atom_coords() for x in subsys_mols]))
    inter_dist = gto.inter_distance(None, coords=coord_array)
    close_indices = np.argwhere(inter_dist <= max_dist)
    #Iterate through all close indices and add link atoms to the sub on one conditional line.
    lowest_index = 0
    for i, subsystem in enumerate(sub_settings):
        num_atoms = len(subsys_mols[i].atom)
        high_index = lowest_index + num_atoms
        if subsystem.addlinkbasis:
            ghost_mol = gto.M()
            ghost_mol.atom = []
            ghost_mol.basis = {}
            for index in close_indices:
                if ((index[0] >= lowest_index and index[0] < high_index) and
                        (index[1] < lowest_index or index[1] >= high_index)):
                    atm1_coord = coord_array[index[0]]
                    atm2_coord = coord_array[index[1]]
                    if subsystem.basis:
                        new_atom, new_basis = helpers.gen_link_basis(atm1_coord,
                                                                     atm2_coord,
                                                                     subsystem.basis)
                    else:
                        new_atom, new_basis = helpers.gen_link_basis(atm1_coord,
                                                                     atm2_coord,
                                                                     ghost_basis)

                    ghost_mol.atom.append(new_atom)
                    ghost_mol.basis.update(new_basis)

            ghost_mol.build(unit='bohr')
            subsys_mols[i] = gto.conc_mol(subsys_mols[i], ghost_mol)
        lowest_index = high_index

class InpReader:
    """
    Reads a specific form of input file for creating objects.

    Takes a formatted text file and generates arg and kwarg
    dictionaries to generate the specified embedding system objects.

    Parameters
    ----------
    filename : str
        Path to input file


    Attributes
    ----------
    inp : InputReader
        The InputReader object of the input file
    env_subsystem_kwargs : dict
        Dictionary of settings for creating ClusterEnvSubSystem object
    hl_settings_kwargs : dict
        Dictionary of settings for creating ClusterHLSubSystem object
    supersystem_kwargs : dict
        Dictionary of settings for creating ClusterSupersystem object
    subsys_mols : list
        A list of subsystem pyscf Mol objects
    """


    def __init__(self, filename):

        self.inp = read_input(filename)
        self.env_subsystem_kwargs = self.get_env_subsystem_kwargs()
        self.hl_subsystem_kwargs = self.get_hl_subsystem_kwargs()
        self.supersystem_kwargs = self.get_supersystem_kwargs()
        self.system_settings_kwargs = self.get_universal_keys()
        self.opt_geom_kwargs = self.get_opt_geom_kwargs()
        self.subsys_mols = self.gen_mols()

    def get_universal_keys(self):
        """Creates the kwarg dictionary for systemwide parameters.
        """

        uni_subsys_settings = {}
        universal_settings_keys = ['filename', 'ppmem', 'nproc', 'scrdir', 'verbose']
        inp_dict = vars(self.inp)
        for universal_key in universal_settings_keys:
            if inp_dict[universal_key]:
                uni_subsys_settings[universal_key] = inp_dict[universal_key]
        return uni_subsys_settings

    def get_supersystem_kwargs(self, inp=None):
        """Generates a kwarg dictionary for supersystem object.

        Parameters
        ----------
        inp : InputReader, optional
            InputReader object to extract supersystem settings from.
            (default is None)
        """

        if inp is None:
            inp = self.inp

        # universal settings
        supersystem_kwargs = []
        # Setup supersystem method

        for supersystem in inp.env_method_settings:
            sup_settings_dict = {}
            temp_settings_dict = vars(supersystem)
            cleanup_keys(temp_settings_dict)
            excited_settings = temp_settings_dict.pop('excited_settings', None)
            if excited_settings:
                sup_settings_dict['excited_settings'] = vars(excited_settings)
                cleanup_keys(sup_settings_dict['excited_settings'])

            embed_settings = temp_settings_dict.pop('embed_settings', None)
            if embed_settings:
                emb_set_dict = vars(embed_settings)
                cleanup_keys(emb_set_dict)

                if 'excited_settings' in emb_set_dict:
                    excited_dict = vars(emb_set_dict['excited_settings'])
                    cleanup_keys(excited_dict)
                    emb_set_dict['excited_settings'] = excited_dict

                sup_settings_dict['embed_settings'] = emb_set_dict

            env_order = temp_settings_dict.pop('env_order', None)
            if env_order:
                sup_settings_dict['env_order'] = env_order
            sup_settings_dict['env_method'] = temp_settings_dict['env_method']
            sup_settings_dict['fs_env_settings'] = temp_settings_dict
            supersystem_kwargs.append(sup_settings_dict)


        return supersystem_kwargs

    def get_env_subsystem_kwargs(self, inp=None):
        """Generates a kwarg dictionary for ClusterEnvSubSystem object.

        Parameters
        ----------
        inp : InputReader, optional
            InputReader object to extract subsystem settings from.
            (default is None)
        """

        if inp is None:
            inp = self.inp

        # subsystem universal settings
        inp_dict = vars(inp)
        env_kwargs = []
        for subsystem in inp.subsystem:

            env_settings = {}

            if subsystem.env_method_num is None:
                if len(inp.env_method_settings) > 1:
                    #Throw error. Unclear which env method to use
                    raise InputError(('Multiple environment methods available.'
                                      'Either specify which to use in the '
                                      'subsystem or specify only one '
                                      'environment method'))
                env_settings['env_order'] = 1
                setattr(inp.env_method_settings[0], 'env_order', 1)
            else:
                env_settings['env_order'] = subsystem.env_method_num

            params_found = False
            method_num = env_settings['env_order']
            for env_param in inp.env_method_settings:
                if env_param.env_order == method_num and not params_found:
                    params_found = True
                    env_settings['env_method'] = env_param.env_method
                    if env_param.embed_settings:
                        sub_num = env_param.embed_settings.subcycles
                        env_settings['subcycles'] = sub_num
                        if env_param.embed_settings.unrestricted is not None:
                            unres = env_param.embed_settings.unrestricted
                            env_settings['unrestricted'] = unres
                elif env_param.env_order == method_num and params_found:
                    #Ambigious environment parameter specification
                    raise InputError(('Multiple environment methods with the '
                                      'same order number. Each environment '
                                      'method should have a unique identifying'
                                      ' number.'))
            if not params_found:
                #Parameters with the given number not found
                raise InputError(('Environment method not found with number '
                                  'specified in the subsystem.'))

            if subsystem.env_method_settings is not None:
                env_settings.update(vars(subsystem.env_method_settings))

            #Remove keys put there by input_reader
            cleanup_keys(env_settings)
            env_kwargs.append(env_settings)

        return env_kwargs


    def get_hl_subsystem_kwargs(self, inp=None):
        """Generates a kwarg dictionary for ClusterActiveSubSystem object.

        Parameters
        ----------
        inp : InputReader, optional
            InputReader object to extract active subsystem settings from.
            (default is None)
        """

        if inp is None:
            inp = self.inp

        hl_kwargs = []

<<<<<<< HEAD
=======
        hl_dict = {'initguess': 'hl_initguess',
                   'spin' : 'hl_spin',
                   'conv' : 'hl_conv',
                   'grad' : 'hl_grad',
                   'cycles' : 'hl_cycles',
                   'damp' : 'hl_damp',
                   'shift' : 'hl_shift',
                   'compress_approx': 'hl_compress_approx',
                   'unrestricted': 'hl_unrestricted',
                   'save_orbs': 'hl_save_orbs',
                   'save_density': 'hl_save_density',
                   'save_spin_density': 'hl_save_spin_density',
                   'density_fitting': 'hl_density_fitting',
                   'use_ext': 'hl_ext',
                   'excited': 'hl_excited',
                   }


>>>>>>> f8081f58
        for subsystem in inp.subsystem:
            if subsystem.hl_method_num is None:
                hl_kwargs.append(None)
            else:
                hl_settings = {'hl_order': subsystem.hl_method_num}
                method_num = subsystem.hl_method_num
                params_found = False
                for hl_param in inp.hl_method_settings:
                    hl_param_dict = vars(hl_param)
                    if (hl_param_dict['hl_order'] == method_num and
                            not params_found):
                        params_found = True
                        build_hl_dict(hl_settings, hl_param_dict)

                    elif (hl_param_dict['hl_order'] == method_num
                          and params_found):
                        #Ambigious environment parameter specification
                        raise InputError(('Multiple high level methods with',
                                          'the same order number. Each hl',
                                          'method should have a unique',
                                          'identifying number.'))
                if not params_found:
                    #Parameters with the given number not found
                    raise InputError(('High level method not found with',
                                      'number specified in the subsystem.'))

                #Update with the subsystem particluar settings
                if subsystem.hl_method_settings is not None:
                    hl_param = subsystem.hl_method_settings
                    hl_param_dict = vars(hl_param)
                    build_hl_dict(hl_settings, hl_param_dict)

                cleanup_keys(hl_settings)
                hl_kwargs.append(hl_settings)

        return hl_kwargs

    def get_opt_geom_kwargs(self):
        opt_geom_kwargs = {}
        if self.inp.opt_geom_settings:
            opt_geom_kwargs = vars(self.inp.opt_geom_settings)
            cleanup_keys(opt_geom_kwargs) 
        return opt_geom_kwargs


    def gen_mols(self):
        """Generates the mol or cell objects specified in inp..

        Parameters
        ----------
        inp : InputReader, optional
            InputReader object to extract mol information from.
            (default is None)
        """

        subsys_mols = []
        inp = self.inp
        for subsystem in inp.subsystem:
            atom_list = subsystem.atoms
            mol = gto.Mole()
            mol.atom = []
            if inp.verbose:
                mol.verbose = inp.verbose
            for atom in atom_list:
                mol.atom.append([atom.group(1), (float(atom.group(2)),
                                                 float(atom.group(3)),
                                                 float(atom.group(4)))])

            if subsystem.charge:
                mol.charge = subsystem.charge
            if subsystem.spin:
                mol.spin = subsystem.spin
            if subsystem.unit:
                mol.unit = subsystem.unit

            described_basis = {}
            if inp.basis:
                for basis in inp.basis.basis_def:
                    basis_str = basis.group(0)
                    split_basis = basis_str.split()
                    described_basis[split_basis[0]] = split_basis[1]

            if subsystem.basis:
                for basis in subsystem.basis.basis_def:
                    basis_str = basis.group(0)
                    split_basis = basis_str.split()
                    described_basis[split_basis[0]] = split_basis[1]

            if not described_basis:
                print("YOU HAVE NOT DEFINED A BASIS. USING 3-21g BY DEFAULT")
                described_basis['default'] = '3-21g'

            described_ecp = {}
            if inp.ecp is not None:
                for ecp in inp.ecp.ecp_def:
                    ecp_str = ecp.group(0)
                    split_ecp = ecp_str.split()
                    described_ecp[split_ecp[0]] = split_ecp[1]

            if subsystem.ecp is not None:
                for ecp in subsystem.ecp.ecp_def:
                    ecp_str = ecp.group(0)
                    split_ecp = ecp_str.split()
                    described_ecp[split_ecp[0]] = split_ecp[1]

            mol.basis = described_basis
            mol.ecp = described_ecp
            mol.build(dump_input=False)
            subsys_mols.append(mol)

        for sub in subsys_mols:
            sub.build(dump_input=False)

        #Add ghost link atoms Assumes angstroms.
        add_ghost_link(subsys_mols, inp.subsystem)
        return subsys_mols<|MERGE_RESOLUTION|>--- conflicted
+++ resolved
@@ -340,19 +340,8 @@
         The input block to add excited state setting options.
     """
 
-<<<<<<< HEAD
     inp_block.add_line_key('nroots', type=int)
     inp_block.add_line_key('conv_tol', type=float)
-
-def add_opt_geom_settings(inp_block):
-    """Adds the block for optimizing the geometry
-
-    Parameters
-    ----------
-    inp_block : input_reader block object
-        The input block to add geometry optimization setting options.
-    """
-=======
     inp_block.add_line_key('nroots', type=int, default=3)
     inp_block.add_line_key('conv', type=float)
     inp_block.add_line_key('cycles', type=int)
@@ -367,8 +356,15 @@
     # https://github.com/pyscf/pyscf-doc/blob/master/examples/pbc/29-eom_ccsd_Ta.py
     # https://aip.scitation.org/doi/10.1063/1.4962910
     inp_block.add_boolean_key('Ta_star')
->>>>>>> f8081f58
-
+
+def add_opt_geom_settings(inp_block):
+    """Adds the block for optimizing the geometry
+
+    Parameters
+    ----------
+    inp_block : input_reader block object
+        The input block to add geometry optimization setting options.
+    """
     inp_block.add_line_key('max_cycle', type=int)
     inp_block.add_line_key('conv_tol', type=float)
 
@@ -675,27 +671,6 @@
 
         hl_kwargs = []
 
-<<<<<<< HEAD
-=======
-        hl_dict = {'initguess': 'hl_initguess',
-                   'spin' : 'hl_spin',
-                   'conv' : 'hl_conv',
-                   'grad' : 'hl_grad',
-                   'cycles' : 'hl_cycles',
-                   'damp' : 'hl_damp',
-                   'shift' : 'hl_shift',
-                   'compress_approx': 'hl_compress_approx',
-                   'unrestricted': 'hl_unrestricted',
-                   'save_orbs': 'hl_save_orbs',
-                   'save_density': 'hl_save_density',
-                   'save_spin_density': 'hl_save_spin_density',
-                   'density_fitting': 'hl_density_fitting',
-                   'use_ext': 'hl_ext',
-                   'excited': 'hl_excited',
-                   }
-
-
->>>>>>> f8081f58
         for subsystem in inp.subsystem:
             if subsystem.hl_method_num is None:
                 hl_kwargs.append(None)
